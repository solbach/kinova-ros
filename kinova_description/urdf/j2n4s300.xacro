<?xml version="1.0"?>
<!-- j2_4n refers to jaco v2 4DOF non-spherical -->


<root xmlns:xi="http://www.w3.org/2001/XInclude"
    xmlns:gazebo="http://playerstage.sourceforge.net/gazebo/xmlschema/#gz"
    xmlns:model="http://playerstage.sourceforge.net/gazebo/xmlschema/#model"
    xmlns:sensor="http://playerstage.sourceforge.net/gazebo/xmlschema/#sensor"
    xmlns:body="http://playerstage.sourceforge.net/gazebo/xmlschema/#body"
    xmlns:geom="http://playerstage.sourceforge.net/gazebo/xmlschema/#geom"
    xmlns:joint="http://playerstage.sourceforge.net/gazebo/xmlschema/#joint"
    xmlns:controller="http://playerstage.sourceforge.net/gazebo/xmlschema/#controller"
    xmlns:interface="http://playerstage.sourceforge.net/gazebo/xmlschema/#interface"
    xmlns:rendering="http://playerstage.sourceforge.net/gazebo/xmlschema/#rendering"
    xmlns:renderable="http://playerstage.sourceforge.net/gazebo/xmlschema/#renderable"
    xmlns:physics="http://playerstage.sourceforge.net/gazebo/xmlschema/#physics"
    xmlns:xacro="http://ros.org/wiki/xacro">

    <xacro:include filename="$(find kinova_description)/urdf/kinova_common.xacro" />
    <xacro:include filename="$(find kinova_description)/urdf/kinova_finger_set.xacro" />

    <!-- Import all Gazebo-customization elements -->
    <xacro:include filename="$(find kinova_description)/urdf/kinova.gazebo" />

    <!--Used for conditional arguments for setting inertial parameters
        base 0, shoulder 1, arm 2, forearm 3, wrist 4, arm_mico 5,
        arm_half1 (7dof)	6, arm_half2 (7dof) 7, wrist_spherical_1  8, wrist_spherical_2  9
        fore_arm_mico 10,
        hand 3 finger 55, hand_2finger 56, finger_proximal 57, finger_distal 58 
    -->
<<<<<<< HEAD
    <xacro:property name="link_base_mesh" value="base" />
    <xacro:property name="link_1_mesh" value="shoulder" />
    <xacro:property name="link_2_mesh" value="arm" />
    <xacro:property name="link_3_mesh" value="forearm" />
    <xacro:property name="link_4_mesh" value="hand_3finger" />

    <xacro:property name="link_base_mesh_no" value="0" />
    <xacro:property name="link_1_mesh_no" value="1" />
    <xacro:property name="link_2_mesh_no" value="2" />
    <xacro:property name="link_3_mesh_no" value="3" />
    <xacro:property name="link_4_mesh_no" value="55" />

    <xacro:property name="joint_base" value="joint_base" />
    <xacro:property name="joint_base_type" value="fixed" />
    <xacro:property name="joint_base_axis_xyz" value="0 0 0" />
    <xacro:property name="joint_base_origin_xyz" value="0 0 0" />
    <xacro:property name="joint_base_origin_rpy" value="0 0 0" />

    <xacro:property name="joint_1" value="joint_1" />
    <xacro:property name="joint_1_type" value="continuous" />
    <xacro:property name="joint_1_axis_xyz" value="0 0 1" />
    <xacro:property name="joint_1_origin_xyz" value="0 0 0.15675" />
    <xacro:property name="joint_1_origin_rpy" value="0 ${J_PI} 0" />
    <xacro:property name="joint_1_lower_limit" value="${-2*J_PI}" />
    <xacro:property name="joint_1_upper_limit" value="${2*J_PI}" />

    <xacro:property name="joint_2" value="joint_2" />
    <xacro:property name="joint_2_type" value="revolute" />
    <xacro:property name="joint_2_axis_xyz" value="0 0 1" />
    <xacro:property name="joint_2_origin_xyz" value="0 0.0016 -0.11875" />
    <xacro:property name="joint_2_origin_rpy" value="${-J_PI/2} 0 ${J_PI}" />
    <xacro:property name="joint_2_lower_limit" value="${30/180*J_PI}" />
    <xacro:property name="joint_2_upper_limit" value="${330/180*J_PI}" />

    <xacro:property name="joint_3" value="joint_3" />
    <xacro:property name="joint_3_type" value="revolute" />
    <xacro:property name="joint_3_axis_xyz" value="0 0 1" />
    <xacro:property name="joint_3_origin_xyz" value="0 -0.410 0" />
    <xacro:property name="joint_3_origin_rpy" value="0 ${J_PI} 0" />
    <xacro:property name="joint_3_lower_limit" value="${30/180*J_PI}" />
    <xacro:property name="joint_3_upper_limit" value="${330/180*J_PI}" />

    <xacro:property name="joint_4" value="joint_4" />
    <xacro:property name="joint_4_type" value="continuous" />
    <xacro:property name="joint_4_axis_xyz" value="0 0 1" />
    <xacro:property name="joint_4_origin_xyz" value="0 0.2073 -0.0114" />
    <xacro:property name="joint_4_origin_rpy" value="${-J_PI/2} 0 ${J_PI}" />
    <xacro:property name="joint_4_lower_limit" value="${-2*J_PI}" />
    <xacro:property name="joint_4_upper_limit" value="${2*J_PI}" />

    <xacro:property name="joint_end_effector" value="end_effector_offset" />
    <xacro:property name="joint_end_effector_type" value="fixed" />
    <xacro:property name="joint_end_effector_axis_xyz" value="0 0 0" />
    <xacro:property name="joint_end_effector_origin_xyz" value="0 0 -0.1600" />
    <xacro:property name="joint_end_effector_origin_rpy" value="${J_PI} 0 0" />
=======
    <property name="link_base_mesh" value="base" />
    <property name="link_1_mesh" value="shoulder" />
    <property name="link_2_mesh" value="arm" />
    <property name="link_3_mesh" value="forearm" />
    <property name="link_4_mesh" value="hand_3finger" />

    <property name="link_base_mesh_no" value="0" />
    <property name="link_1_mesh_no" value="1" />
    <property name="link_2_mesh_no" value="2" />
    <property name="link_3_mesh_no" value="3" />
    <property name="link_4_mesh_no" value="55" />

    <property name="joint_base" value="joint_base" />
    <property name="joint_base_type" value="fixed" />
    <property name="joint_base_axis_xyz" value="0 0 0" />
    <property name="joint_base_origin_xyz" value="0 0 0" />
    <property name="joint_base_origin_rpy" value="0 0 0" />

    <property name="joint_1" value="joint_1" />
    <property name="joint_1_type" value="continuous" />
    <property name="joint_1_axis_xyz" value="0 0 1" />
    <property name="joint_1_origin_xyz" value="0 0 0.15675" />
    <property name="joint_1_origin_rpy" value="0 ${J_PI} 0" />
    <property name="joint_1_lower_limit" value="${-2*J_PI}" />
    <property name="joint_1_upper_limit" value="${2*J_PI}" />

    <property name="joint_2" value="joint_2" />
    <property name="joint_2_type" value="revolute" />
    <property name="joint_2_axis_xyz" value="0 0 1" />
    <property name="joint_2_origin_xyz" value="0 0.0016 -0.11875" />
    <property name="joint_2_origin_rpy" value="${-J_PI/2} 0 ${J_PI}" />
    <property name="joint_2_lower_limit" value="${47/180*J_PI}" />
    <property name="joint_2_upper_limit" value="${313/180*J_PI}" />

    <property name="joint_3" value="joint_3" />
    <property name="joint_3_type" value="revolute" />
    <property name="joint_3_axis_xyz" value="0 0 1" />
    <property name="joint_3_origin_xyz" value="0 -0.410 0" />
    <property name="joint_3_origin_rpy" value="0 ${J_PI} 0" />
    <property name="joint_3_lower_limit" value="${19/180*J_PI}" />
    <property name="joint_3_upper_limit" value="${341/180*J_PI}" />

    <property name="joint_4" value="joint_4" />
    <property name="joint_4_type" value="continuous" />
    <property name="joint_4_axis_xyz" value="0 0 1" />
    <property name="joint_4_origin_xyz" value="0 0.2073 -0.0114" />
    <property name="joint_4_origin_rpy" value="${-J_PI/2} 0 ${J_PI}" />
    <property name="joint_4_lower_limit" value="${-2*J_PI}" />
    <property name="joint_4_upper_limit" value="${2*J_PI}" />

    <property name="joint_end_effector" value="end_effector_offset" />
    <property name="joint_end_effector_type" value="fixed" />
    <property name="joint_end_effector_axis_xyz" value="0 0 0" />
    <property name="joint_end_effector_origin_xyz" value="0 0 -0.1600" />
    <property name="joint_end_effector_origin_rpy" value="${J_PI} 0 0" />
>>>>>>> 0f9a47bd



    <xacro:macro name="j2n4s300" params="base_parent prefix:=j2n4s300">

        <xacro:gazebo_config robot_namespace="${prefix}"/>
    
        <xacro:kinova_armlink link_name="${prefix}_link_base" link_mesh="${link_base_mesh}" mesh_no="${link_base_mesh_no}"/>
        <xacro:kinova_armjoint joint_name="${prefix}_joint_base" type="${joint_base_type}" parent="${base_parent}" child="${prefix}_link_base" joint_axis_xyz="${joint_base_axis_xyz}" joint_origin_xyz="${joint_base_origin_xyz}" joint_origin_rpy="${joint_base_origin_rpy}" joint_lower_limit="0" joint_upper_limit="0" fixed="true"/>

        <xacro:kinova_armlink link_name="${prefix}_link_1" link_mesh="${link_1_mesh}" use_ring_mesh="true" mesh_no="${link_1_mesh_no}"/>
        <xacro:kinova_armjoint joint_name="${prefix}_joint_1" type="${joint_1_type}" parent="${prefix}_link_base" child="${prefix}_link_1" joint_axis_xyz="${joint_1_axis_xyz}" joint_origin_xyz="${joint_1_origin_xyz}" joint_origin_rpy="${joint_1_origin_rpy}" joint_lower_limit="${joint_1_lower_limit}" joint_upper_limit="${joint_1_upper_limit}"/>

        <xacro:kinova_armlink link_name="${prefix}_link_2" link_mesh="${link_2_mesh}" use_ring_mesh="true" mesh_no="${link_2_mesh_no}"/>
        <xacro:kinova_armjoint joint_name="${prefix}_joint_2" type="${joint_2_type}" parent="${prefix}_link_1" child="${prefix}_link_2" joint_axis_xyz="${joint_2_axis_xyz}" joint_origin_xyz="${joint_2_origin_xyz}" joint_origin_rpy="${joint_2_origin_rpy}" joint_lower_limit="${joint_2_lower_limit}" joint_upper_limit="${joint_2_upper_limit}"/>

        <xacro:kinova_armlink link_name="${prefix}_link_3" link_mesh="${link_3_mesh}" use_ring_mesh="true" mesh_no="${link_3_mesh_no}"/>
        <xacro:kinova_armjoint joint_name="${prefix}_joint_3" type="${joint_3_type}" parent="${prefix}_link_2" child="${prefix}_link_3" joint_axis_xyz="${joint_3_axis_xyz}" joint_origin_xyz="${joint_3_origin_xyz}" joint_origin_rpy="${joint_3_origin_rpy}" joint_lower_limit="${joint_3_lower_limit}" joint_upper_limit="${joint_3_upper_limit}"/>

        <xacro:kinova_armlink link_name="${prefix}_link_4" link_mesh="${link_4_mesh}" use_ring_mesh="true" ring_mesh="ring_small"/>
        <xacro:kinova_armjoint joint_name="${prefix}_joint_4" type="${joint_4_type}" parent="${prefix}_link_3" child="${prefix}_link_4" joint_axis_xyz="${joint_4_axis_xyz}" joint_origin_xyz="${joint_4_origin_xyz}" joint_origin_rpy="${joint_4_origin_rpy}" joint_lower_limit="${joint_4_lower_limit}" joint_upper_limit="${joint_4_upper_limit}"/>
      
        <xacro:kinova_virtual_link link_name="${prefix}_end_effector"/>
        <xacro:kinova_virtual_joint joint_name="${prefix}_joint_end_effector" type="${joint_end_effector_type}" parent="${prefix}_link_4" child="${prefix}_end_effector" joint_axis_xyz="${joint_end_effector_axis_xyz}" joint_origin_xyz="${joint_end_effector_origin_xyz}" joint_origin_rpy="${joint_end_effector_origin_rpy}" joint_lower_limit="0" joint_upper_limit="0"/>    

    <xacro:kinova_3fingers link_hand="${prefix}_link_4" prefix="${prefix}_"/>
    </xacro:macro>

</root><|MERGE_RESOLUTION|>--- conflicted
+++ resolved
@@ -28,7 +28,6 @@
         fore_arm_mico 10,
         hand 3 finger 55, hand_2finger 56, finger_proximal 57, finger_distal 58 
     -->
-<<<<<<< HEAD
     <xacro:property name="link_base_mesh" value="base" />
     <xacro:property name="link_1_mesh" value="shoulder" />
     <xacro:property name="link_2_mesh" value="arm" />
@@ -60,16 +59,16 @@
     <xacro:property name="joint_2_axis_xyz" value="0 0 1" />
     <xacro:property name="joint_2_origin_xyz" value="0 0.0016 -0.11875" />
     <xacro:property name="joint_2_origin_rpy" value="${-J_PI/2} 0 ${J_PI}" />
-    <xacro:property name="joint_2_lower_limit" value="${30/180*J_PI}" />
-    <xacro:property name="joint_2_upper_limit" value="${330/180*J_PI}" />
+    <xacro:property name="joint_2_lower_limit" value="${47/180*J_PI}" />
+    <xacro:property name="joint_2_upper_limit" value="${313/180*J_PI}" />
 
     <xacro:property name="joint_3" value="joint_3" />
     <xacro:property name="joint_3_type" value="revolute" />
     <xacro:property name="joint_3_axis_xyz" value="0 0 1" />
     <xacro:property name="joint_3_origin_xyz" value="0 -0.410 0" />
     <xacro:property name="joint_3_origin_rpy" value="0 ${J_PI} 0" />
-    <xacro:property name="joint_3_lower_limit" value="${30/180*J_PI}" />
-    <xacro:property name="joint_3_upper_limit" value="${330/180*J_PI}" />
+    <xacro:property name="joint_3_lower_limit" value="${19/180*J_PI}" />
+    <xacro:property name="joint_3_upper_limit" value="${341/180*J_PI}" />
 
     <xacro:property name="joint_4" value="joint_4" />
     <xacro:property name="joint_4_type" value="continuous" />
@@ -84,63 +83,6 @@
     <xacro:property name="joint_end_effector_axis_xyz" value="0 0 0" />
     <xacro:property name="joint_end_effector_origin_xyz" value="0 0 -0.1600" />
     <xacro:property name="joint_end_effector_origin_rpy" value="${J_PI} 0 0" />
-=======
-    <property name="link_base_mesh" value="base" />
-    <property name="link_1_mesh" value="shoulder" />
-    <property name="link_2_mesh" value="arm" />
-    <property name="link_3_mesh" value="forearm" />
-    <property name="link_4_mesh" value="hand_3finger" />
-
-    <property name="link_base_mesh_no" value="0" />
-    <property name="link_1_mesh_no" value="1" />
-    <property name="link_2_mesh_no" value="2" />
-    <property name="link_3_mesh_no" value="3" />
-    <property name="link_4_mesh_no" value="55" />
-
-    <property name="joint_base" value="joint_base" />
-    <property name="joint_base_type" value="fixed" />
-    <property name="joint_base_axis_xyz" value="0 0 0" />
-    <property name="joint_base_origin_xyz" value="0 0 0" />
-    <property name="joint_base_origin_rpy" value="0 0 0" />
-
-    <property name="joint_1" value="joint_1" />
-    <property name="joint_1_type" value="continuous" />
-    <property name="joint_1_axis_xyz" value="0 0 1" />
-    <property name="joint_1_origin_xyz" value="0 0 0.15675" />
-    <property name="joint_1_origin_rpy" value="0 ${J_PI} 0" />
-    <property name="joint_1_lower_limit" value="${-2*J_PI}" />
-    <property name="joint_1_upper_limit" value="${2*J_PI}" />
-
-    <property name="joint_2" value="joint_2" />
-    <property name="joint_2_type" value="revolute" />
-    <property name="joint_2_axis_xyz" value="0 0 1" />
-    <property name="joint_2_origin_xyz" value="0 0.0016 -0.11875" />
-    <property name="joint_2_origin_rpy" value="${-J_PI/2} 0 ${J_PI}" />
-    <property name="joint_2_lower_limit" value="${47/180*J_PI}" />
-    <property name="joint_2_upper_limit" value="${313/180*J_PI}" />
-
-    <property name="joint_3" value="joint_3" />
-    <property name="joint_3_type" value="revolute" />
-    <property name="joint_3_axis_xyz" value="0 0 1" />
-    <property name="joint_3_origin_xyz" value="0 -0.410 0" />
-    <property name="joint_3_origin_rpy" value="0 ${J_PI} 0" />
-    <property name="joint_3_lower_limit" value="${19/180*J_PI}" />
-    <property name="joint_3_upper_limit" value="${341/180*J_PI}" />
-
-    <property name="joint_4" value="joint_4" />
-    <property name="joint_4_type" value="continuous" />
-    <property name="joint_4_axis_xyz" value="0 0 1" />
-    <property name="joint_4_origin_xyz" value="0 0.2073 -0.0114" />
-    <property name="joint_4_origin_rpy" value="${-J_PI/2} 0 ${J_PI}" />
-    <property name="joint_4_lower_limit" value="${-2*J_PI}" />
-    <property name="joint_4_upper_limit" value="${2*J_PI}" />
-
-    <property name="joint_end_effector" value="end_effector_offset" />
-    <property name="joint_end_effector_type" value="fixed" />
-    <property name="joint_end_effector_axis_xyz" value="0 0 0" />
-    <property name="joint_end_effector_origin_xyz" value="0 0 -0.1600" />
-    <property name="joint_end_effector_origin_rpy" value="${J_PI} 0 0" />
->>>>>>> 0f9a47bd
 
 
 
