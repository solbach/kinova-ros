--- conflicted
+++ resolved
@@ -46,7 +46,6 @@
     <xacro:property name="link_6_mesh_no" value="9" />
     <xacro:property name="link_7_mesh_no" value="55" />
     
-<<<<<<< HEAD
     <xacro:property name="joint_base" value="joint_base" />
     <xacro:property name="joint_base_type" value="fixed" />
     <xacro:property name="joint_base_axis_xyz" value="0 0 0" />
@@ -66,8 +65,8 @@
     <xacro:property name="joint_2_axis_xyz" value="0 0 1" />
     <xacro:property name="joint_2_origin_xyz" value="0 0.0016 -0.11875" />
     <xacro:property name="joint_2_origin_rpy" value="-${J_PI/2} 0 ${J_PI}" />
-    <xacro:property name="joint_2_lower_limit" value="${30/180*J_PI}" />
-    <xacro:property name="joint_2_upper_limit" value="${330/180*J_PI}" />
+    <xacro:property name="joint_2_lower_limit" value="${47/180*J_PI}" />
+    <xacro:property name="joint_2_upper_limit" value="${313/180*J_PI}" />
 
     <xacro:property name="joint_3" value="joint_3" />
     <xacro:property name="joint_3_type" value="continuous" />
@@ -98,8 +97,8 @@
     <xacro:property name="joint_6_axis_xyz" value="0 0 1" />
     <xacro:property name="joint_6_origin_xyz" value="0 0 -0.10375" />
     <xacro:property name="joint_6_origin_rpy" value="${J_PI/2} 0 ${J_PI}" />
-    <xacro:property name="joint_6_lower_limit" value="${30/180*J_PI}" />
-    <xacro:property name="joint_6_upper_limit" value="${330/180*J_PI}" />
+    <xacro:property name="joint_6_lower_limit" value="${65/180*J_PI}" />
+    <xacro:property name="joint_6_upper_limit" value="${295/180*J_PI}" />
 
     <xacro:property name="joint_7" value="joint_7" />
     <xacro:property name="joint_7_type" value="continuous" />
@@ -114,75 +113,6 @@
     <xacro:property name="joint_end_effector_axis_xyz" value="0 0 0" />
     <xacro:property name="joint_end_effector_origin_xyz" value="0 0 -0.1600" />
     <xacro:property name="joint_end_effector_origin_rpy" value="${J_PI} 0 0" />
-=======
-    <property name="joint_base" value="joint_base" />
-    <property name="joint_base_type" value="fixed" />
-    <property name="joint_base_axis_xyz" value="0 0 0" />
-    <property name="joint_base_origin_xyz" value="0 0 0" />
-    <property name="joint_base_origin_rpy" value="0 0 0" />
-
-    <property name="joint_1" value="joint_1" />
-    <property name="joint_1_type" value="continuous" />
-    <property name="joint_1_axis_xyz" value="0 0 1" />
-    <property name="joint_1_origin_xyz" value="0 0 0.15675" />
-    <property name="joint_1_origin_rpy" value="0 ${J_PI} 0" />
-    <property name="joint_1_lower_limit" value="${-2*J_PI}" />
-    <property name="joint_1_upper_limit" value="${2*J_PI}" />
-
-    <property name="joint_2" value="joint_2" />
-    <property name="joint_2_type" value="revolute" />
-    <property name="joint_2_axis_xyz" value="0 0 1" />
-    <property name="joint_2_origin_xyz" value="0 0.0016 -0.11875" />
-    <property name="joint_2_origin_rpy" value="-${J_PI/2} 0 ${J_PI}" />
-    <property name="joint_2_lower_limit" value="${47/180*J_PI}" />
-    <property name="joint_2_upper_limit" value="${313/180*J_PI}" />
-
-    <property name="joint_3" value="joint_3" />
-    <property name="joint_3_type" value="continuous" />
-    <property name="joint_3_axis_xyz" value="0 0 1" />
-    <property name="joint_3_origin_xyz" value="0 -0.205 0" />
-    <property name="joint_3_origin_rpy" value="-${J_PI/2} 0 0" />
-    <property name="joint_3_lower_limit" value="${-2*J_PI}" />
-    <property name="joint_3_upper_limit" value="${2*J_PI}" />
-
-    <property name="joint_4" value="joint_4" />
-    <property name="joint_4_type" value="revolute" />
-    <property name="joint_4_axis_xyz" value="0 0 1" />
-    <property name="joint_4_origin_xyz" value="0 0 -0.205" />
-    <property name="joint_4_origin_rpy" value="${J_PI/2} 0 ${J_PI}"/>
-    <property name="joint_4_lower_limit" value="${30/180*J_PI}" />
-    <property name="joint_4_upper_limit" value="${330/180*J_PI}" />
-
-    <property name="joint_5" value="joint_5" />
-    <property name="joint_5_type" value="continuous" />
-    <property name="joint_5_axis_xyz" value="0 0 1" />
-    <property name="joint_5_origin_xyz" value="0 0.2073 -0.0114" />
-    <property name="joint_5_origin_rpy" value="${-J_PI/2} 0 ${J_PI}" />
-    <property name="joint_5_lower_limit" value="${-2*J_PI}" />
-    <property name="joint_5_upper_limit" value="${2*J_PI}" />
-
-    <property name="joint_6" value="joint_6" />
-    <property name="joint_6_type" value="revolute" />
-    <property name="joint_6_axis_xyz" value="0 0 1" />
-    <property name="joint_6_origin_xyz" value="0 0 -0.10375" />
-    <property name="joint_6_origin_rpy" value="${J_PI/2} 0 ${J_PI}" />
-    <property name="joint_6_lower_limit" value="${65/180*J_PI}" />
-    <property name="joint_6_upper_limit" value="${295/180*J_PI}" />
-
-    <property name="joint_7" value="joint_7" />
-    <property name="joint_7_type" value="continuous" />
-    <property name="joint_7_axis_xyz" value="0 0 1" />
-    <property name="joint_7_origin_xyz" value="0 0.10375 0" />
-    <property name="joint_7_origin_rpy" value="${-J_PI/2} 0 ${J_PI}" />
-    <property name="joint_7_lower_limit" value="${-2*J_PI}" />
-    <property name="joint_7_upper_limit" value="${2*J_PI}" />
-
-    <property name="joint_end_effector" value="end_effector_offset" />
-    <property name="joint_end_effector_type" value="fixed" />
-    <property name="joint_end_effector_axis_xyz" value="0 0 0" />
-    <property name="joint_end_effector_origin_xyz" value="0 0 -0.1600" />
-    <property name="joint_end_effector_origin_rpy" value="${J_PI} 0 0" />
->>>>>>> 0f9a47bd
 
 
     <xacro:macro name="j2s7s300" params="base_parent prefix:=j2s7s300">
