--- conflicted
+++ resolved
@@ -638,12 +638,9 @@
 {
     bool replan = true;
     int count = 0;
-
-<<<<<<< HEAD
+  
     moveit::planning_interface::MoveGroupInterface::Plan my_plan;
-=======
-    moveit::planning_interface::MoveGroup::Plan my_plan;
->>>>>>> c89b4ba7
+
 
     while (replan == true && ros::ok())
     {
